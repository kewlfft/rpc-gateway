module github.com/0xProject/rpc-gateway

go 1.21

require (
	github.com/caitlinelfring/go-env-default v1.1.0
	github.com/carlmjohnson/flowmatic v0.23.4
	github.com/ethereum/go-ethereum v1.14.3
	github.com/go-chi/chi/v5 v5.0.12
	github.com/go-chi/httplog/v2 v2.0.9
	github.com/go-http-utils/headers v0.0.0-20181008091004-fed159eddc2a
	github.com/hashicorp/go-multierror v1.1.1
	github.com/pkg/errors v0.9.1
	github.com/prometheus/client_golang v1.19.1
	github.com/stretchr/testify v1.8.4
	github.com/urfave/cli/v2 v2.27.1
	gopkg.in/yaml.v2 v2.4.0
)

require (
	github.com/Microsoft/go-winio v0.6.1 // indirect
	github.com/beorn7/perks v1.0.1 // indirect
	github.com/carlmjohnson/deque v0.23.1 // indirect
	github.com/cespare/xxhash/v2 v2.2.0 // indirect
	github.com/cpuguy83/go-md2man/v2 v2.0.2 // indirect
	github.com/davecgh/go-spew v1.1.1 // indirect
	github.com/deckarep/golang-set/v2 v2.6.0 // indirect
	github.com/go-ole/go-ole v1.3.0 // indirect
	github.com/gorilla/websocket v1.5.1 // indirect
	github.com/hashicorp/errwrap v1.0.0 // indirect
	github.com/holiman/uint256 v1.2.4 // indirect
	github.com/pmezard/go-difflib v1.0.0 // indirect
	github.com/prometheus/client_model v0.5.0 // indirect
	github.com/prometheus/common v0.48.0 // indirect
	github.com/prometheus/procfs v0.12.0 // indirect
	github.com/russross/blackfriday/v2 v2.1.0 // indirect
	github.com/shirou/gopsutil v3.21.11+incompatible // indirect
	github.com/tklauser/go-sysconf v0.3.13 // indirect
	github.com/tklauser/numcpus v0.7.0 // indirect
	github.com/xrash/smetrics v0.0.0-20201216005158-039620a65673 // indirect
	github.com/yusufpapurcu/wmi v1.2.4 // indirect
<<<<<<< HEAD
	golang.org/x/crypto v0.19.0 // indirect
	golang.org/x/exp v0.0.0-20240213143201-ec583247a57a // indirect
	golang.org/x/mod v0.15.0 // indirect
	golang.org/x/net v0.21.0 // indirect
	golang.org/x/sys v0.17.0 // indirect
	golang.org/x/tools v0.18.0 // indirect
=======
	golang.org/x/crypto v0.22.0 // indirect
	golang.org/x/mod v0.17.0 // indirect
	golang.org/x/net v0.24.0 // indirect
	golang.org/x/sync v0.7.0 // indirect
	golang.org/x/sys v0.19.0 // indirect
	golang.org/x/tools v0.20.0 // indirect
>>>>>>> 205a5aef
	google.golang.org/protobuf v1.33.0 // indirect
	gopkg.in/yaml.v3 v3.0.1 // indirect
)<|MERGE_RESOLUTION|>--- conflicted
+++ resolved
@@ -39,21 +39,12 @@
 	github.com/tklauser/numcpus v0.7.0 // indirect
 	github.com/xrash/smetrics v0.0.0-20201216005158-039620a65673 // indirect
 	github.com/yusufpapurcu/wmi v1.2.4 // indirect
-<<<<<<< HEAD
-	golang.org/x/crypto v0.19.0 // indirect
-	golang.org/x/exp v0.0.0-20240213143201-ec583247a57a // indirect
-	golang.org/x/mod v0.15.0 // indirect
-	golang.org/x/net v0.21.0 // indirect
-	golang.org/x/sys v0.17.0 // indirect
-	golang.org/x/tools v0.18.0 // indirect
-=======
 	golang.org/x/crypto v0.22.0 // indirect
 	golang.org/x/mod v0.17.0 // indirect
 	golang.org/x/net v0.24.0 // indirect
 	golang.org/x/sync v0.7.0 // indirect
 	golang.org/x/sys v0.19.0 // indirect
 	golang.org/x/tools v0.20.0 // indirect
->>>>>>> 205a5aef
 	google.golang.org/protobuf v1.33.0 // indirect
 	gopkg.in/yaml.v3 v3.0.1 // indirect
 )